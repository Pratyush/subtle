// -*- mode: rust; -*-
//
// To the extent possible under law, the authors have waived all copyright and
// related or neighboring rights to subtle, using the Creative Commons "CC0"
// public domain dedication.  See
// <http://creativecommons.org/publicdomain/zero/.0/> for full details.
//
// Authors:
// - Isis Agora Lovecruft <isis@patternsinthevoid.net>
// - Henry de Valence <hdevalence@hdevalence.ca>

#![cfg_attr(not(feature = "std"), no_std)]

<<<<<<< HEAD
#![deny(missing_docs)]

#![feature(asm)]

=======
>>>>>>> 5a8d66c5
#![cfg_attr(feature = "nightly", feature(i128_type))]
#![cfg_attr(feature = "nightly", feature(test))]
#![cfg_attr(feature = "nightly", deny(missing_docs))]
#![cfg_attr(feature = "nightly", feature(external_doc))]
#![cfg_attr(feature = "nightly", doc(include = "../README.md"))]

#![deny(unsafe_code)]

#[cfg(feature = "std")]
extern crate core;

/// The `Choice` struct represents a choice for use in conditional
/// assignment.
///
/// It is a wrapper around a `u8`, which should have the value either
/// `1` (true) or `0` (false).
///
/// With the `nightly` feature enabled, the conversion from `u8` to
/// `Choice` passes the value through an optimization barrier, as a
/// best-effort attempt to prevent the compiler from inferring that the
/// `Choice` value is a boolean.
#[derive(Copy, Clone)]
pub struct Choice(u8);

impl Choice {
    /// Unwrap the `Choice` wrapper to reveal the underlying `u8`.
    #[inline]
    pub fn unwrap_u8(&self) -> u8 {
        self.0
    }
}

use core::ops::{BitAnd, BitOr, BitXor, Not};

impl BitAnd for Choice {
    type Output = Choice;
    #[inline]
    fn bitand(self, rhs: Choice) -> Choice {
        (self.0 & rhs.0).into()
    }
}

<<<<<<< HEAD
/// No-Op(timisations, Please)
///
/// Prevent optimisers from treating types like `Mask` (which should only ever
/// have a value of 0 or 1) as an i1/boolean instead of an integer.
#[cfg(not(any(target_arch = "asmjs", target_arch = "wasm32")))]
pub fn noop(input: u8) -> u8 {
    // Pretend to access the register pointing to the input.  We "volatile" here
    // because some optimisers treat assembly templates without output operands
    // as "volatile" while others do not.
    unsafe { asm!("" :: "r"(&input) :: "volatile") }

    input
}
#[cfg(any(target_arch = "asmjs", target_arch = "wasm32"))]
#[inline(never)]
pub fn noop(input: u8) -> u8 {
    input
}

/// A `Mask` represents a choice which is _not_ a boolean.
pub struct Mask(u8);

impl From<u8> for Mask {
    fn from(input: u8) -> Mask {
        Mask(noop(input))
=======
impl BitOr for Choice {
    type Output = Choice;
    #[inline]
    fn bitor(self, rhs: Choice) -> Choice {
        (self.0 | rhs.0).into()
    }
}

impl BitXor for Choice {
    type Output = Choice;
    #[inline]
    fn bitxor(self, rhs: Choice) -> Choice {
        (self.0 ^ rhs.0).into()
    }
}

impl Not for Choice {
    type Output = Choice;
    #[inline]
    fn not(self) -> Choice {
        (1u8 & (!self.0)).into()
    }
}

#[cfg(feature = "nightly")]
extern crate test;

impl From<u8> for Choice {
    #[cfg(feature = "nightly")]
    #[inline]
    fn from(c: u8) -> Choice {
        // Our goal is to prevent the compiler from inferring that the value held inside the
        // resulting `Choice` struct is really an `i1` instead of an `i8`.
        use test::black_box;

        debug_assert!( c == 0u8 || c == 1u8 );
        Choice(black_box(c))
    }
    #[cfg(not(feature = "nightly"))]
    #[inline]
    fn from(c: u8) -> Choice {
        // XXX if/when Rust stabilizes an optimization barrier, we can
        // do better than this.
        debug_assert!( c == 0u8 || c == 1u8 );
        Choice(c)
>>>>>>> 5a8d66c5
    }
}

/// An `Eq`-like trait that produces a `Choice` instead of a `bool`.
///
/// # Example
///
/// ```
/// use subtle::Equal;
/// let x: u8 = 5;
/// let y: u8 = 13;
///
/// assert_eq!(x.ct_eq(&y).unwrap_u8(), 0);
/// assert_eq!(x.ct_eq(&x).unwrap_u8(), 1);
/// ```
pub trait Equal {
    /// Determine if two items are equal.
    ///
    /// The `ct_eq` function should execute in constant time.
    ///
    /// # Returns
    ///
    /// * `Choice(1u8)` if `self == other`;
    /// * `Choice(0u8)` if `self != other`.
    #[inline]
    fn ct_eq(&self, other: &Self) -> Choice;
}

impl<T: Equal> Equal for [T] {
    /// Check whether two slices of `Equal` types are equal.
    ///
    /// # Note
    ///
    /// This function short-circuits if the lengths of the input slices
    /// are different.  Otherwise, it should execute in time independent
    /// of the slice contents.
    ///
    /// Since arrays coerce to slices, this function works with fixed-size arrays:
    ///
    /// ```
    /// # use subtle::Equal;
    /// #
    /// let a: [u8; 8] = [0,1,2,3,4,5,6,7];
    /// let b: [u8; 8] = [0,1,2,3,0,1,2,3];
    ///
    /// let a_eq_a = a.ct_eq(&a);
    /// let a_eq_b = a.ct_eq(&b);
    ///
<<<<<<< HEAD
    /// assert!(x.ct_eq(&y) == 0);
    /// assert!(x.ct_eq(&5) == 1);
    /// ```
    fn ct_eq(&self, other: &Self) -> Mask;
=======
    /// assert_eq!(a_eq_a.unwrap_u8(), 1);
    /// assert_eq!(a_eq_b.unwrap_u8(), 0);
    /// ```
    #[inline]
    fn ct_eq(&self, _rhs: &[T]) -> Choice {
        let len = self.len();

        // Short-circuit on the *lengths* of the slices, not their
        // contents.
        if len != _rhs.len() { return Choice::from(0); }

        // This loop shouldn't be shortcircuitable, since the compiler
        // shouldn't be able to reason about the value of the `u8`
        // unwrapped from the `ct_eq` result.
        let mut x = 1u8;
        for (ai, bi) in self.iter().zip(_rhs.iter()) {
            x &= ai.ct_eq(bi).unwrap_u8();
        }

        x.into()
    }
>>>>>>> 5a8d66c5
}

/// Given the bit-width `$bit_width` and the corresponding primitive
/// unsigned and signed types `$t_u` and `$t_i` respectively, generate
/// an `Equal` implementation.
macro_rules! generate_integer_equal {
    ($t_u:ty, $t_i:ty, $bit_width:expr) => (
        impl Equal for $t_u {
            #[inline]
            fn ct_eq(&self, other: &$t_u) -> Choice {
                // First construct x such that self == other iff all bits of x are 1
                let mut x: $t_u = !(self ^ other);

                // Now compute the and of all bits of x.
                //
                // e.g. for a u8, do:
                //
                //    x &= x >> 4;
                //    x &= x >> 2;
                //    x &= x >> 1;
                //
                let mut shift: usize = $bit_width / 2;
                while shift >= 1 {
                    x &= x >> shift;
                    shift /= 2;
                }
<<<<<<< HEAD
                Mask::from(x)
=======

                (x as u8).into()
>>>>>>> 5a8d66c5
            }
        }
        impl Equal for $t_i {
            #[inline]
            fn ct_eq(&self, other: &$t_i) -> Choice {
                // Bitcast to unsigned and call that implementation.
                (*self as $t_u).ct_eq(&(*other as $t_u))
            }
        }
    )
}

generate_integer_equal!(  u8,   i8,   8);
generate_integer_equal!( u16,  i16,  16);
generate_integer_equal!( u32,  i32,  32);
generate_integer_equal!( u64,  i64,  64);
#[cfg(feature = "nightly")]
generate_integer_equal!(u128, i128, 128);

/// A type which can be conditionally assigned in constant time.
pub trait ConditionallyAssignable {
    /// Conditionally assign `other` to `self`, according to `choice`.
    ///
    /// This function should execute in constant time.
    ///
    /// # Example
    ///
    /// ```
    /// # use subtle;
    /// # use subtle::ConditionallyAssignable;
    /// #
    /// let mut x: u8 = 13;
    /// let y:     u8 = 42;
    ///
    /// x.conditional_assign(&y, 0.into());
    /// assert_eq!(x, 13);
    /// x.conditional_assign(&y, 1.into());
    /// assert_eq!(x, 42);
    /// ```
    ///
    #[inline]
    fn conditional_assign(&mut self, other: &Self, choice: Choice);
}

macro_rules! to_signed_int {
    (u8) => {i8};
    (u16) => {i16};
    (u32) => {i32};
    (u64) => {i64};
    (u128) => {i128};
    (i8) => {i8};
    (i16) => {i16};
    (i32) => {i32};
    (i64) => {i64};
    (i128) => {i128};
}

macro_rules! generate_integer_conditional_assign {
    ($($t:tt)*) => ($(
        impl ConditionallyAssignable for $t {
<<<<<<< HEAD
            #[inline(always)]
            fn conditional_assign(&mut self, other: &$t, choice: Mask) {
                // if choice = 0u8, mask = (-0i8) as u8 = 00000000
                // if choice = 1u8, mask = (-1i8) as u8 = 11111111
                let mask = -(choice.0 as toSignedInt!($t)) as $t;
=======
            #[inline]
            fn conditional_assign(&mut self, other: &$t, choice: Choice) {
                // if choice = 0, mask = (-0) = 0000...0000
                // if choice = 1, mask = (-1) = 1111...1111
                let mask = -(choice.unwrap_u8() as to_signed_int!($t)) as $t;
>>>>>>> 5a8d66c5
                *self = *self ^ ((mask) & (*self ^ *other));
            }
         }
    )*)
}

generate_integer_conditional_assign!(  u8   i8);
generate_integer_conditional_assign!( u16  i16);
generate_integer_conditional_assign!( u32  i32);
generate_integer_conditional_assign!( u64  i64);
#[cfg(feature = "nightly")]
generate_integer_conditional_assign!(u128 i128);

<<<<<<< HEAD
/// Generate a constant time `conditional_assign()` method for an array of type
/// `[$t; $n]`, where `$t` is a type which implements `core::ops::BitAnd` and
/// `core::ops::BitXor` and `$n` is an expression which evaluates to an integer.
#[macro_export]
macro_rules! generate_array_conditional_assign {
    ($([$t:tt; $n:expr]),*) => ($(
        impl ConditionallyAssignable for [$t; $n] {
            #[inline(always)]
            fn conditional_assign(&mut self, other: &[$t; $n], choice: Mask) {
                // if choice = 0u8, mask = (-0i8) as u8 = 00000000
                // if choice = 1u8, mask = (-1i8) as u8 = 11111111
                let mask = -(choice.0 as toSignedInt!($t)) as $t;
                for i in 0 .. $n {
                    self[i] = self[i] ^ (mask & (self[i] ^ other[i]));
                }
            }
         }
    )*)
}

macro_rules! generate_array_conditional_assign_1_through_32 {
    ($($t:tt),*) => ($(
        generate_array_conditional_assign!([$t;  1], [$t;  2], [$t;  3], [$t;  4]);
        generate_array_conditional_assign!([$t;  5], [$t;  6], [$t;  7], [$t;  8]);
        generate_array_conditional_assign!([$t;  9], [$t; 10], [$t; 11], [$t; 12]);
        generate_array_conditional_assign!([$t; 13], [$t; 14], [$t; 15], [$t; 16]);
        generate_array_conditional_assign!([$t; 17], [$t; 18], [$t; 19], [$t; 20]);
        generate_array_conditional_assign!([$t; 21], [$t; 22], [$t; 23], [$t; 24]);
        generate_array_conditional_assign!([$t; 25], [$t; 26], [$t; 27], [$t; 28]);
        generate_array_conditional_assign!([$t; 29], [$t; 30], [$t; 31], [$t; 32]);
    )*)
}

generate_array_conditional_assign_1_through_32!(u8, u16, u32, u64);
#[cfg(feature = "nightly")]
generate_array_conditional_assign_1_through_32!(u128);

/// Generate a constant time equality testing method for an array of type
/// `[$t; $n]`, where `$t` is a type which implements `core::ops::BitXor`
/// and `core::ops::BitOrAssign`, and `$n` is an expression which evaluates to
/// an integer.
macro_rules! generate_arrays_equal {
    ($([$t:ty; $n:expr]),*) => ($(
        impl Equal for [$t; $n] {
            #[inline(always)]
            fn ct_eq(&self, other: &[$t; $n]) -> Mask {
                let mut x: $t = 0;

                for i in 0 .. $n {
                    x |= self[i] ^ other[i];
                }
                x.ct_eq(&0)
            }
         }
    )*)
}

macro_rules! generate_arrays_equal_1_through_32 {
    ($($t:ty),*) => ($(
        generate_arrays_equal!([$t;  1], [$t;  2], [$t;  3], [$t;  4]);
        generate_arrays_equal!([$t;  5], [$t;  6], [$t;  7], [$t;  8]);
        generate_arrays_equal!([$t;  9], [$t; 10], [$t; 11], [$t; 12]);
        generate_arrays_equal!([$t; 13], [$t; 14], [$t; 15], [$t; 16]);
        generate_arrays_equal!([$t; 17], [$t; 18], [$t; 19], [$t; 20]);
        generate_arrays_equal!([$t; 21], [$t; 22], [$t; 23], [$t; 24]);
        generate_arrays_equal!([$t; 25], [$t; 26], [$t; 27], [$t; 28]);
        generate_arrays_equal!([$t; 29], [$t; 30], [$t; 31], [$t; 32]);
    )*)
}

generate_arrays_equal_1_through_32!(u8, u16, u32, u64);
#[cfg(feature = "nightly")]
generate_arrays_equal_1_through_32!(u128);

/// Check equality of two bytes in constant time.
///
/// # Return
///
/// Returns `1u8` if `a == b` and `0u8` otherwise.
///
/// # Examples
///
/// ```
/// # extern crate subtle;
/// # use subtle::bytes_equal;
/// # fn main() {
/// let a: u8 = 0xDE;
/// let b: u8 = 0xAD;
///
/// assert_eq!(bytes_equal(a, b), 0);
/// assert_eq!(bytes_equal(a, a), 1);
/// # }
/// ```
#[inline(always)]
pub fn bytes_equal(a: u8, b: u8) -> Mask {
    a.ct_eq(&b)
}

/// Trait for items which can be conditionally negated in constant time.
=======
/// A type which can be conditionally negated in constant time.
>>>>>>> 5a8d66c5
///
/// # Note
///
/// A generic implementation of `ConditionallyNegatable` is provided for types
/// which are `ConditionallyNegatable` + `Neg`, but this generic implementation
/// is feature-gated on the `generic-impls` feature in order to allow users to
/// make custom implementations without clashing with the orphan rules.
pub trait ConditionallyNegatable {
    /// Negate `self` if `choice == Choice(1)`; otherwise, leave it
    /// unchanged.
    ///
    /// This function should execute in constant time.
    #[inline]
    fn conditional_negate(&mut self, choice: Choice);
}

#[cfg(feature = "generic-impls")]
use core::ops::Neg;

#[cfg(feature = "generic-impls")]
impl<T> ConditionallyNegatable for T
where
    T: ConditionallyAssignable,
    for<'a> &'a T: Neg<Output = T>,
{
    #[inline]
    fn conditional_negate(&mut self, choice: Choice) {
        // Need to cast to eliminate mutability
        let self_neg: T = -(self as &T);
        self.conditional_assign(&self_neg, choice);
    }
}

/// Select one of two inputs according to a `Choice` in constant time.
///
/// # Examples
///
/// ```
/// # extern crate subtle;
/// use subtle::ConditionallySelectable;
/// use subtle::Choice;
/// # fn main() {
/// let a: i32 = 5;
/// let b: i32 = 13;
///
/// assert_eq!(i32::conditional_select(&a, &b, Choice::from(0)), a);
/// assert_eq!(i32::conditional_select(&a, &b, Choice::from(1)), b);
/// # }
/// ```
pub trait ConditionallySelectable {
    /// Select `a` or `b` according to `choice`.
    ///
    /// # Returns
    ///
    /// * `a` if `choice == Choice(0)`;
    /// * `b` if `choice == Choice(1)`.
    ///
    /// This function should execute in constant time.
    #[inline]
    fn conditional_select(a: &Self, b: &Self, choice: Choice) -> Self;
}

<<<<<<< HEAD
/// Generate a constant time `conditional_select()` method for a signed integer
/// type.
macro_rules! generate_integer_conditional_select {
    ($($t:ty)*) => ($(
        impl ConditionallySelectable for $t {
            #[inline(always)]
            fn conditional_select(a: $t, b: $t, choice: Mask) -> $t {
                let choice = choice.0 as $t;
                let one = 1u8 as $t;
                (!(choice - one) & a) | ((choice - one) & b)
            }
         }
    )*)
=======
#[cfg(feature = "generic-impls")]
impl<T> ConditionallySelectable for T
where
    T: Copy + ConditionallyAssignable
{
    #[inline]
    fn conditional_select(a: &T, b: &T, choice: Choice) -> T {
        // XXX this generic should be the other way around
        let mut tmp = *a;
        tmp.conditional_assign(b, choice);
        tmp
    }
>>>>>>> 5a8d66c5
}

/// A type which is conditionally swappable in constant time.
pub trait ConditionallySwappable {
    /// Conditionally swap `self` and `other` if `choice == 1`; otherwise,
    /// reassign both unto themselves.
    ///
    /// # Note
    ///
    /// This trait is generically implemented for any type which implements
    /// `ConditionallyAssignable` + `Copy`, but is feature-gated on the
    /// "generic-impls" feature, in order to allow more fast/efficient
    /// implementations without clashing with the orphan rules.
    #[inline]
    fn conditional_swap(&mut self, other: &mut Self, choice: Choice);
}

#[cfg(feature = "generic-impls")]
impl<T> ConditionallySwappable for T
    where T: ConditionallyAssignable + Copy
{
    #[inline]
    fn conditional_swap(&mut self, other: &mut T, choice: Choice) {
        let temp: T = *self;
        self.conditional_assign(&other, choice);
        other.conditional_assign(&temp, choice);
    }
}

<<<<<<< HEAD
/// Trait for testing if something is non-zero in constant time.
pub trait IsNonZero {
    /// Test if `self` is non-zero in constant time.
    ///
    /// # TODO
    ///
    /// * Implement `IsNonZero` for builtin types.
    /// * Rewrite `byte_is_nonzero()` to use `IsNonZero`.
    ///
    /// # Returns
    ///
    /// * If `self != 0`, returns `1`.
    /// * If `self == 0`, returns `0`.
    fn is_nonzero(&self) -> Mask;
}

/// Test if a byte is non-zero in constant time.
///
/// ```
/// # extern crate subtle;
/// # use subtle::byte_is_nonzero;
/// # fn main() {
/// let mut x: u8;
/// x = 0;
/// assert!(byte_is_nonzero(x) == 0);
/// x = 3;
/// assert!(byte_is_nonzero(x) == 1);
/// # }
/// ```
///
/// # Return
///
/// * If `b != 0`, returns `1u8`.
/// * If `b == 0`, returns `0u8`.
#[inline(always)]
pub fn byte_is_nonzero(b: u8) -> Mask {
    let mut x = b;
    x |= x >> 4;
    x |= x >> 2;
    x |= x >> 1;
    Mask::from(x & 1)
}

/// Check equality of two slices, `a` and `b`, in constant time.
///
/// There is an `assert!` that the two slices are of equal length.  For
/// example, the following code is a programming error and will panic:
///
/// ```rust,ignore
/// let a: [u8; 3] = [0, 0, 0];
/// let b: [u8; 4] = [0, 0, 0, 0];
///
/// assert!(slices_equal(&a, &b) == 1);
/// ```
///
/// However, if the slices are equal length, but their contents do *not* match,
/// `0u8` will be returned:
///
/// ```
/// # extern crate subtle;
/// # use subtle::slices_equal;
/// # fn main() {
/// let a: [u8; 3] = [0, 1, 2];
/// let b: [u8; 3] = [1, 2, 3];
///
/// assert!(slices_equal(&a, &b) == 0);
/// # }
/// ```
///
/// And finally, if the contents *do* match, `1u8` is returned:
///
/// ```
/// # extern crate subtle;
/// # use subtle::slices_equal;
/// # fn main() {
/// let a: [u8; 3] = [0, 1, 2];
/// let b: [u8; 3] = [0, 1, 2];
///
/// assert!(slices_equal(&a, &b) == 1);
///
/// let empty: [u8; 0] = [];
///
/// assert!(slices_equal(&empty, &empty) == 1);
/// # }
/// ```
///
/// This function is commonly used in various cryptographic applications, such
/// as [signature verification](https://github.com/dalek-cryptography/ed25519-dalek/blob/0.3.2/src/ed25519.rs#L280),
/// among many other applications.
///
/// # Return
///
/// Returns `1u8` if `a == b` and `0u8` otherwise.
#[inline(always)]
pub fn slices_equal(a: &[u8], b: &[u8]) -> Mask {
    assert_eq!(a.len(), b.len());

    let mut x: u8 = 0;

    // These useless slices make the optimizer elide the bounds checks.
    // See the comment in clone_from_slice() added on Rust commit 6a7bc47.
    let len = a.len();
    let a = &a[..len];
    let b = &b[..len];

    for i in 0 .. len {
        x |= a[i] ^ b[i];
    }
    bytes_equal(x, 0)
}


=======
>>>>>>> 5a8d66c5
#[cfg(test)]
mod test {
    use super::*;

    #[test]
    fn slices_equal() {
        let a: [u8; 8] = [1,2,3,4,5,6,7,8];
        let b: [u8; 8] = [1,2,3,4,4,3,2,1];

        let a_eq_a = (&a).ct_eq(&a);
        let a_eq_b = (&a).ct_eq(&b);

        assert_eq!(a_eq_a.unwrap_u8(), 1);
        assert_eq!(a_eq_b.unwrap_u8(), 0);

        let c: [u8; 16] = [0u8; 16];

        let a_eq_c = (&a).ct_eq(&c);
        assert_eq!(a_eq_c.unwrap_u8(), 0);
    }

    #[test]
    fn conditional_select_i64() {
        let c: i64 = 2343249123;
        let d: i64 = 8723884895;

        assert_eq!(i64::conditional_select(&c, &d, 0.into()), c);
        assert_eq!(i64::conditional_select(&c, &d, 1.into()), d);
    }

    macro_rules! generate_integer_conditional_assign_tests {
        ($($t:ty)*) => ($(
            let mut x: $t = 0;  // all 0 bits
            let     y: $t = !0; // all 1 bits

            x.conditional_assign(&y, 0.into());
            assert_eq!(x, 0);
            x.conditional_assign(&y, 1.into());
            assert_eq!(x, y);
        )*)
    }

    #[test]
    fn integer_conditional_assign() {
        generate_integer_conditional_assign_tests!(u8 u16 u32 u64);
        generate_integer_conditional_assign_tests!(i8 i16 i32 i64);

        #[cfg(feature = "nightly")]
        generate_integer_conditional_assign_tests!(u128 i128);
    }

    #[test]
    fn custom_conditional_assign_i16() {
        let mut x: i16 = 257;
        let y:     i16 = 514;

        x.conditional_assign(&y, 0.into());
        assert_eq!(x, 257);
        x.conditional_assign(&y, 1.into());
        assert_eq!(x, 514);
    }

    macro_rules! generate_integer_equal_tests {
        ($($t:ty),*) => ($(
            let y: $t = 0;  // all 0 bits
            let z: $t = !0; // all 1 bits

            let x = z;

            assert_eq!(x.ct_eq(&y).unwrap_u8(), 0);
            assert_eq!(x.ct_eq(&z).unwrap_u8(), 1);
        )*)
    }

    #[test]
    fn integer_equal() {
        generate_integer_equal_tests!(u8, u16, u32, u64);
        generate_integer_equal_tests!(i8, i16, i32, i64);
        #[cfg(feature = "nightly")]
        generate_integer_equal_tests!(i128 u128);
    }
}
<|MERGE_RESOLUTION|>--- conflicted
+++ resolved
@@ -11,23 +11,20 @@
 
 #![cfg_attr(not(feature = "std"), no_std)]
 
-<<<<<<< HEAD
-#![deny(missing_docs)]
-
-#![feature(asm)]
-
-=======
->>>>>>> 5a8d66c5
 #![cfg_attr(feature = "nightly", feature(i128_type))]
 #![cfg_attr(feature = "nightly", feature(test))]
 #![cfg_attr(feature = "nightly", deny(missing_docs))]
 #![cfg_attr(feature = "nightly", feature(external_doc))]
 #![cfg_attr(feature = "nightly", doc(include = "../README.md"))]
-
-#![deny(unsafe_code)]
+#![cfg_attr(feature = "nightly", feature(asm))]
 
 #[cfg(feature = "std")]
 extern crate core;
+
+use core::ops::{BitAnd, BitOr, BitXor, Not};
+
+#[cfg(feature = "generic-impls")]
+use core::ops::Neg;
 
 /// The `Choice` struct represents a choice for use in conditional
 /// assignment.
@@ -50,8 +47,6 @@
     }
 }
 
-use core::ops::{BitAnd, BitOr, BitXor, Not};
-
 impl BitAnd for Choice {
     type Output = Choice;
     #[inline]
@@ -60,79 +55,58 @@
     }
 }
 
-<<<<<<< HEAD
+impl BitOr for Choice {
+    type Output = Choice;
+    #[inline]
+    fn bitor(self, rhs: Choice) -> Choice {
+        (self.0 | rhs.0).into()
+    }
+}
+
+impl BitXor for Choice {
+    type Output = Choice;
+    #[inline]
+    fn bitxor(self, rhs: Choice) -> Choice {
+        (self.0 ^ rhs.0).into()
+    }
+}
+
+impl Not for Choice {
+    type Output = Choice;
+    #[inline]
+    fn not(self) -> Choice {
+        (1u8 & (!self.0)).into()
+    }
+}
+
 /// No-Op(timisations, Please)
 ///
-/// Prevent optimisers from treating types like `Mask` (which should only ever
-/// have a value of 0 or 1) as an i1/boolean instead of an integer.
-#[cfg(not(any(target_arch = "asmjs", target_arch = "wasm32")))]
+/// Our goal is to prevent the compiler from inferring that `Choice`
+/// (which should only ever have a value of 0 or 1) as an `i1`/boolean
+/// instead of an `i8`.
+#[cfg(all(feature = "nightly", not(any(target_arch = "asmjs", target_arch = "wasm32"))))]
 pub fn noop(input: u8) -> u8 {
-    // Pretend to access the register pointing to the input.  We "volatile" here
+    debug_assert!( input == 0u8 || input == 1u8 );
+    // Pretend to access a register containing the input.  We "volatile" here
     // because some optimisers treat assembly templates without output operands
     // as "volatile" while others do not.
     unsafe { asm!("" :: "r"(&input) :: "volatile") }
 
     input
 }
-#[cfg(any(target_arch = "asmjs", target_arch = "wasm32"))]
+#[cfg(any(target_arch = "asmjs", target_arch = "wasm32", not(feature = "nightly")))]
 #[inline(never)]
 pub fn noop(input: u8) -> u8 {
+    debug_assert!( input == 0u8 || input == 1u8 );
     input
 }
 
-/// A `Mask` represents a choice which is _not_ a boolean.
-pub struct Mask(u8);
-
-impl From<u8> for Mask {
-    fn from(input: u8) -> Mask {
-        Mask(noop(input))
-=======
-impl BitOr for Choice {
-    type Output = Choice;
-    #[inline]
-    fn bitor(self, rhs: Choice) -> Choice {
-        (self.0 | rhs.0).into()
-    }
-}
-
-impl BitXor for Choice {
-    type Output = Choice;
-    #[inline]
-    fn bitxor(self, rhs: Choice) -> Choice {
-        (self.0 ^ rhs.0).into()
-    }
-}
-
-impl Not for Choice {
-    type Output = Choice;
-    #[inline]
-    fn not(self) -> Choice {
-        (1u8 & (!self.0)).into()
-    }
-}
-
-#[cfg(feature = "nightly")]
-extern crate test;
-
 impl From<u8> for Choice {
-    #[cfg(feature = "nightly")]
-    #[inline]
-    fn from(c: u8) -> Choice {
+    #[inline]
+    fn from(input: u8) -> Choice {
         // Our goal is to prevent the compiler from inferring that the value held inside the
         // resulting `Choice` struct is really an `i1` instead of an `i8`.
-        use test::black_box;
-
-        debug_assert!( c == 0u8 || c == 1u8 );
-        Choice(black_box(c))
-    }
-    #[cfg(not(feature = "nightly"))]
-    #[inline]
-    fn from(c: u8) -> Choice {
-        // XXX if/when Rust stabilizes an optimization barrier, we can
-        // do better than this.
-        debug_assert!( c == 0u8 || c == 1u8 );
-        Choice(c)
->>>>>>> 5a8d66c5
+        Choice(noop(input))
     }
 }
 
@@ -181,12 +155,6 @@
     /// let a_eq_a = a.ct_eq(&a);
     /// let a_eq_b = a.ct_eq(&b);
     ///
-<<<<<<< HEAD
-    /// assert!(x.ct_eq(&y) == 0);
-    /// assert!(x.ct_eq(&5) == 1);
-    /// ```
-    fn ct_eq(&self, other: &Self) -> Mask;
-=======
     /// assert_eq!(a_eq_a.unwrap_u8(), 1);
     /// assert_eq!(a_eq_b.unwrap_u8(), 0);
     /// ```
@@ -208,7 +176,6 @@
 
         x.into()
     }
->>>>>>> 5a8d66c5
 }
 
 /// Given the bit-width `$bit_width` and the corresponding primitive
@@ -235,12 +202,8 @@
                     x &= x >> shift;
                     shift /= 2;
                 }
-<<<<<<< HEAD
-                Mask::from(x)
-=======
 
                 (x as u8).into()
->>>>>>> 5a8d66c5
             }
         }
         impl Equal for $t_i {
@@ -266,7 +229,7 @@
     ///
     /// This function should execute in constant time.
     ///
-    /// # Example
+    /// # Examples
     ///
     /// ```
     /// # use subtle;
@@ -301,19 +264,11 @@
 macro_rules! generate_integer_conditional_assign {
     ($($t:tt)*) => ($(
         impl ConditionallyAssignable for $t {
-<<<<<<< HEAD
-            #[inline(always)]
-            fn conditional_assign(&mut self, other: &$t, choice: Mask) {
-                // if choice = 0u8, mask = (-0i8) as u8 = 00000000
-                // if choice = 1u8, mask = (-1i8) as u8 = 11111111
-                let mask = -(choice.0 as toSignedInt!($t)) as $t;
-=======
             #[inline]
             fn conditional_assign(&mut self, other: &$t, choice: Choice) {
                 // if choice = 0, mask = (-0) = 0000...0000
                 // if choice = 1, mask = (-1) = 1111...1111
                 let mask = -(choice.unwrap_u8() as to_signed_int!($t)) as $t;
->>>>>>> 5a8d66c5
                 *self = *self ^ ((mask) & (*self ^ *other));
             }
          }
@@ -327,109 +282,7 @@
 #[cfg(feature = "nightly")]
 generate_integer_conditional_assign!(u128 i128);
 
-<<<<<<< HEAD
-/// Generate a constant time `conditional_assign()` method for an array of type
-/// `[$t; $n]`, where `$t` is a type which implements `core::ops::BitAnd` and
-/// `core::ops::BitXor` and `$n` is an expression which evaluates to an integer.
-#[macro_export]
-macro_rules! generate_array_conditional_assign {
-    ($([$t:tt; $n:expr]),*) => ($(
-        impl ConditionallyAssignable for [$t; $n] {
-            #[inline(always)]
-            fn conditional_assign(&mut self, other: &[$t; $n], choice: Mask) {
-                // if choice = 0u8, mask = (-0i8) as u8 = 00000000
-                // if choice = 1u8, mask = (-1i8) as u8 = 11111111
-                let mask = -(choice.0 as toSignedInt!($t)) as $t;
-                for i in 0 .. $n {
-                    self[i] = self[i] ^ (mask & (self[i] ^ other[i]));
-                }
-            }
-         }
-    )*)
-}
-
-macro_rules! generate_array_conditional_assign_1_through_32 {
-    ($($t:tt),*) => ($(
-        generate_array_conditional_assign!([$t;  1], [$t;  2], [$t;  3], [$t;  4]);
-        generate_array_conditional_assign!([$t;  5], [$t;  6], [$t;  7], [$t;  8]);
-        generate_array_conditional_assign!([$t;  9], [$t; 10], [$t; 11], [$t; 12]);
-        generate_array_conditional_assign!([$t; 13], [$t; 14], [$t; 15], [$t; 16]);
-        generate_array_conditional_assign!([$t; 17], [$t; 18], [$t; 19], [$t; 20]);
-        generate_array_conditional_assign!([$t; 21], [$t; 22], [$t; 23], [$t; 24]);
-        generate_array_conditional_assign!([$t; 25], [$t; 26], [$t; 27], [$t; 28]);
-        generate_array_conditional_assign!([$t; 29], [$t; 30], [$t; 31], [$t; 32]);
-    )*)
-}
-
-generate_array_conditional_assign_1_through_32!(u8, u16, u32, u64);
-#[cfg(feature = "nightly")]
-generate_array_conditional_assign_1_through_32!(u128);
-
-/// Generate a constant time equality testing method for an array of type
-/// `[$t; $n]`, where `$t` is a type which implements `core::ops::BitXor`
-/// and `core::ops::BitOrAssign`, and `$n` is an expression which evaluates to
-/// an integer.
-macro_rules! generate_arrays_equal {
-    ($([$t:ty; $n:expr]),*) => ($(
-        impl Equal for [$t; $n] {
-            #[inline(always)]
-            fn ct_eq(&self, other: &[$t; $n]) -> Mask {
-                let mut x: $t = 0;
-
-                for i in 0 .. $n {
-                    x |= self[i] ^ other[i];
-                }
-                x.ct_eq(&0)
-            }
-         }
-    )*)
-}
-
-macro_rules! generate_arrays_equal_1_through_32 {
-    ($($t:ty),*) => ($(
-        generate_arrays_equal!([$t;  1], [$t;  2], [$t;  3], [$t;  4]);
-        generate_arrays_equal!([$t;  5], [$t;  6], [$t;  7], [$t;  8]);
-        generate_arrays_equal!([$t;  9], [$t; 10], [$t; 11], [$t; 12]);
-        generate_arrays_equal!([$t; 13], [$t; 14], [$t; 15], [$t; 16]);
-        generate_arrays_equal!([$t; 17], [$t; 18], [$t; 19], [$t; 20]);
-        generate_arrays_equal!([$t; 21], [$t; 22], [$t; 23], [$t; 24]);
-        generate_arrays_equal!([$t; 25], [$t; 26], [$t; 27], [$t; 28]);
-        generate_arrays_equal!([$t; 29], [$t; 30], [$t; 31], [$t; 32]);
-    )*)
-}
-
-generate_arrays_equal_1_through_32!(u8, u16, u32, u64);
-#[cfg(feature = "nightly")]
-generate_arrays_equal_1_through_32!(u128);
-
-/// Check equality of two bytes in constant time.
-///
-/// # Return
-///
-/// Returns `1u8` if `a == b` and `0u8` otherwise.
-///
-/// # Examples
-///
-/// ```
-/// # extern crate subtle;
-/// # use subtle::bytes_equal;
-/// # fn main() {
-/// let a: u8 = 0xDE;
-/// let b: u8 = 0xAD;
-///
-/// assert_eq!(bytes_equal(a, b), 0);
-/// assert_eq!(bytes_equal(a, a), 1);
-/// # }
-/// ```
-#[inline(always)]
-pub fn bytes_equal(a: u8, b: u8) -> Mask {
-    a.ct_eq(&b)
-}
-
-/// Trait for items which can be conditionally negated in constant time.
-=======
 /// A type which can be conditionally negated in constant time.
->>>>>>> 5a8d66c5
 ///
 /// # Note
 ///
@@ -447,13 +300,8 @@
 }
 
 #[cfg(feature = "generic-impls")]
-use core::ops::Neg;
-
-#[cfg(feature = "generic-impls")]
 impl<T> ConditionallyNegatable for T
-where
-    T: ConditionallyAssignable,
-    for<'a> &'a T: Neg<Output = T>,
+    where T: ConditionallyAssignable, for<'a> &'a T: Neg<Output = T>
 {
     #[inline]
     fn conditional_negate(&mut self, choice: Choice) {
@@ -492,25 +340,9 @@
     fn conditional_select(a: &Self, b: &Self, choice: Choice) -> Self;
 }
 
-<<<<<<< HEAD
-/// Generate a constant time `conditional_select()` method for a signed integer
-/// type.
-macro_rules! generate_integer_conditional_select {
-    ($($t:ty)*) => ($(
-        impl ConditionallySelectable for $t {
-            #[inline(always)]
-            fn conditional_select(a: $t, b: $t, choice: Mask) -> $t {
-                let choice = choice.0 as $t;
-                let one = 1u8 as $t;
-                (!(choice - one) & a) | ((choice - one) & b)
-            }
-         }
-    )*)
-=======
 #[cfg(feature = "generic-impls")]
 impl<T> ConditionallySelectable for T
-where
-    T: Copy + ConditionallyAssignable
+    where T: Copy + ConditionallyAssignable
 {
     #[inline]
     fn conditional_select(a: &T, b: &T, choice: Choice) -> T {
@@ -519,7 +351,6 @@
         tmp.conditional_assign(b, choice);
         tmp
     }
->>>>>>> 5a8d66c5
 }
 
 /// A type which is conditionally swappable in constant time.
@@ -549,126 +380,20 @@
     }
 }
 
-<<<<<<< HEAD
-/// Trait for testing if something is non-zero in constant time.
-pub trait IsNonZero {
-    /// Test if `self` is non-zero in constant time.
-    ///
-    /// # TODO
-    ///
-    /// * Implement `IsNonZero` for builtin types.
-    /// * Rewrite `byte_is_nonzero()` to use `IsNonZero`.
-    ///
-    /// # Returns
-    ///
-    /// * If `self != 0`, returns `1`.
-    /// * If `self == 0`, returns `0`.
-    fn is_nonzero(&self) -> Mask;
-}
-
-/// Test if a byte is non-zero in constant time.
-///
-/// ```
-/// # extern crate subtle;
-/// # use subtle::byte_is_nonzero;
-/// # fn main() {
-/// let mut x: u8;
-/// x = 0;
-/// assert!(byte_is_nonzero(x) == 0);
-/// x = 3;
-/// assert!(byte_is_nonzero(x) == 1);
-/// # }
-/// ```
-///
-/// # Return
-///
-/// * If `b != 0`, returns `1u8`.
-/// * If `b == 0`, returns `0u8`.
-#[inline(always)]
-pub fn byte_is_nonzero(b: u8) -> Mask {
-    let mut x = b;
-    x |= x >> 4;
-    x |= x >> 2;
-    x |= x >> 1;
-    Mask::from(x & 1)
-}
-
-/// Check equality of two slices, `a` and `b`, in constant time.
-///
-/// There is an `assert!` that the two slices are of equal length.  For
-/// example, the following code is a programming error and will panic:
-///
-/// ```rust,ignore
-/// let a: [u8; 3] = [0, 0, 0];
-/// let b: [u8; 4] = [0, 0, 0, 0];
-///
-/// assert!(slices_equal(&a, &b) == 1);
-/// ```
-///
-/// However, if the slices are equal length, but their contents do *not* match,
-/// `0u8` will be returned:
-///
-/// ```
-/// # extern crate subtle;
-/// # use subtle::slices_equal;
-/// # fn main() {
-/// let a: [u8; 3] = [0, 1, 2];
-/// let b: [u8; 3] = [1, 2, 3];
-///
-/// assert!(slices_equal(&a, &b) == 0);
-/// # }
-/// ```
-///
-/// And finally, if the contents *do* match, `1u8` is returned:
-///
-/// ```
-/// # extern crate subtle;
-/// # use subtle::slices_equal;
-/// # fn main() {
-/// let a: [u8; 3] = [0, 1, 2];
-/// let b: [u8; 3] = [0, 1, 2];
-///
-/// assert!(slices_equal(&a, &b) == 1);
-///
-/// let empty: [u8; 0] = [];
-///
-/// assert!(slices_equal(&empty, &empty) == 1);
-/// # }
-/// ```
-///
-/// This function is commonly used in various cryptographic applications, such
-/// as [signature verification](https://github.com/dalek-cryptography/ed25519-dalek/blob/0.3.2/src/ed25519.rs#L280),
-/// among many other applications.
-///
-/// # Return
-///
-/// Returns `1u8` if `a == b` and `0u8` otherwise.
-#[inline(always)]
-pub fn slices_equal(a: &[u8], b: &[u8]) -> Mask {
-    assert_eq!(a.len(), b.len());
-
-    let mut x: u8 = 0;
-
-    // These useless slices make the optimizer elide the bounds checks.
-    // See the comment in clone_from_slice() added on Rust commit 6a7bc47.
-    let len = a.len();
-    let a = &a[..len];
-    let b = &b[..len];
-
-    for i in 0 .. len {
-        x |= a[i] ^ b[i];
-    }
-    bytes_equal(x, 0)
-}
-
-
-=======
->>>>>>> 5a8d66c5
 #[cfg(test)]
 mod test {
     use super::*;
 
     #[test]
+    #[should_panic]
+    fn slices_equal_different_lengths() {
+        let a: [u8; 3] = [0, 0, 0];
+        let b: [u8; 4] = [0, 0, 0, 0];
+
+        assert_eq!((&a).ct_eq(&b).unwrap_u8(), 1);
+    }
+
+    #[test]
     fn slices_equal() {
         let a: [u8; 8] = [1,2,3,4,5,6,7,8];
         let b: [u8; 8] = [1,2,3,4,4,3,2,1];
@@ -683,6 +408,15 @@
 
         let a_eq_c = (&a).ct_eq(&c);
         assert_eq!(a_eq_c.unwrap_u8(), 0);
+    }
+
+    #[test]
+    fn conditional_select_i32() {
+        let a: i32 = 5;
+        let b: i32 = 13;
+
+        assert_eq!(i32::conditional_select(&a, &b, 0.into()), a);
+        assert_eq!(i32::conditional_select(&a, &b, 1.into()), b);
     }
 
     #[test]
